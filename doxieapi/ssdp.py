--- conflicted
+++ resolved
@@ -21,14 +21,10 @@
 from http.client import HTTPResponse
 
 
-<<<<<<< HEAD
-class SSDPResponse:
-=======
 # pylint: disable=invalid-name,too-few-public-methods
 
-class SSDPResponse(object):
+class SSDPResponse:
     """Defines an SSDP Response."""
->>>>>>> 43f997de
     def __init__(self, sock):
         resp = HTTPResponse(sock)
         resp.begin()
