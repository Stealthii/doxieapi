--- conflicted
+++ resolved
@@ -160,16 +160,11 @@
         config.read(config_path)
         try:
             self.password = config[self.mac]['password']
-<<<<<<< HEAD
         except KeyError as err:
-            raise Exception("Couldn't find password for Doxie {} in {}".format(self.mac, config_path)) from err
-=======
-        except KeyError:
             raise Exception(
                 "Couldn't find password for Doxie {} in {}".format(
                     self.mac, config_path)
-            )
->>>>>>> 43f997de
+            ) from err
 
     @property
     def firmware(self):
