#!/usr/bin/env python

from distutils import log
from setuptools import find_packages
from setuptools import setup

try:
    import pypandoc
    pypandoc.convert("README.md", "rst", outputfile="README.rst")
except ImportError:
    log.warn("warning: Couldn't generate README.rst - is pypandoc installed?")

setup(
<<<<<<< HEAD
    name = "doxieapi",
    version = "0.0.2",
    packages = find_packages(),

    install_requires = ['requests'],

    author = "Dave Arter",
    author_email = "pypi@davea.me",
    description = "Library for downloading scans from a Doxie Go Wi-Fi document scanner",
    license = "LICENSE.txt",
    keywords = "doxie document scanner",
    url = "https://github.com/davea/doxieapi/",
    python_requires = ">=3.4",
=======
    name="doxieapi",
    version="0.0.2",
    packages=find_packages(),
    install_requires=['requests'],
    author="Dave Arter",
    author_email="pypi@davea.me",
    description="Library for downloading scans from a Doxie Go Wi-Fi document scanner",
    license="LICENSE.txt",
    keywords="doxie document scanner",
    url="https://github.com/davea/doxieapi/",
>>>>>>> 43f997de
)<|MERGE_RESOLUTION|>--- conflicted
+++ resolved
@@ -11,21 +11,6 @@
     log.warn("warning: Couldn't generate README.rst - is pypandoc installed?")
 
 setup(
-<<<<<<< HEAD
-    name = "doxieapi",
-    version = "0.0.2",
-    packages = find_packages(),
-
-    install_requires = ['requests'],
-
-    author = "Dave Arter",
-    author_email = "pypi@davea.me",
-    description = "Library for downloading scans from a Doxie Go Wi-Fi document scanner",
-    license = "LICENSE.txt",
-    keywords = "doxie document scanner",
-    url = "https://github.com/davea/doxieapi/",
-    python_requires = ">=3.4",
-=======
     name="doxieapi",
     version="0.0.2",
     packages=find_packages(),
@@ -36,5 +21,5 @@
     license="LICENSE.txt",
     keywords="doxie document scanner",
     url="https://github.com/davea/doxieapi/",
->>>>>>> 43f997de
+    python_requires=">=3.4",
 )